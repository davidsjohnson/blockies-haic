--- conflicted
+++ resolved
@@ -76,27 +76,7 @@
         upper: upper truncation.
     """
     return scipy.stats.truncnorm((lower - mean) / std, (upper - mean) / std,
-<<<<<<< HEAD
                                  loc=mean, scale=std)
-
-
-class ColorGenerator():
-
-    def __init__(self, palette=None):
-        self.cmap = plt.get_cmap(palette)
-
-    def get_color(self, val=None):
-        if val is not None:
-            return self.cmap(val)
-        elif type(self.cmap) == list:
-            cm = np.random.choice(self.cmap)
-            return cm(np.random.uniform())
-        else:
-            return self.cmap(np.random.uniform())
-
-    def get_random_color(self):
-        color = np.random.uniform(size=3)
-        return tuple(color) + (1,)
 
 
 def split_sticky_stretchy(params, num_samples_per_class=None):
@@ -134,7 +114,4 @@
 
     [ax.axis('off') for ax in stretchy_ax + sticky_ax]
     fig.subplots_adjust(wspace=0, hspace=0)
-    return fig, ax
-=======
-                                 loc=mean, scale=std)
->>>>>>> eccc2256
+    return fig, ax